--- conflicted
+++ resolved
@@ -1410,23 +1410,6 @@
 
 f.types.resourceLink = {};
 f.types.resourceLink.tableData = function(obj){
-<<<<<<< HEAD
-    let content = 'bunk';
-
-    let mat;
-    let dat = obj.value.data;
-    let ico = dat.icon();
-    let rec = dat.resource();
-    let datReg = /^data:/i;
-    let lbl = dat.label();
-
-    let label = (lbl ? lbl : (ico ? "" : rec));
-    /// SCOTE-TODO: Replace the fixed font-size with appropriate class
-    let icon = (ico ? m("span",{style : 'font-size: 18px;', class : `material-icons`},ico) : "");
-
-    return m("a", {
-        href: (rec.match(datReg) ? toBlobUrl(rec) : rec),
-=======
 
     let dat = obj.value.data;
     let ico = dat.icon();
@@ -1439,7 +1422,6 @@
 
     return m("a", {
         href: (rec.match(/^data:/i) ? toBlobUrl(rec) : rec),
->>>>>>> e55f507b
         target: "_blank"
     }, icon, label); 
 };
